#= require ./record

u = up.util
e = up.element

###**
Instances of `up.Request` normalizes properties of an [`AJAX request`](/up.request)
such as the requested URL, form parameters and HTTP method.

TODO: Docs: up.Request is also a promise for its response. Show example.

@class up.Request
###
class up.Request extends up.Record

  ###**
  The HTTP method for the request.

  @property up.Request#method
  @param {string} method
  @stable
  ###

  ###**
  The URL for the request.

  @property up.Request#url
  @param {string} url
  @stable
  ###

  ###**
  [Parameters](/up.Params) that should be sent as the request's payload.

  @property up.Request#params
  @param {Object|FormData|string|Array} params
  @stable
  ###

  ###**
  The CSS selector that will be sent as an [`X-Up-Target` header](/up.protocol#optimizing-responses).

  @property up.Request#target
  @param {string} target
  @stable
  ###

  ###**
  The CSS selector that will be sent as an [`X-Up-Fail-Target` header](/up.protocol#optimizing-responses).

  @property up.Request#failTarget
  @param {string} failTarget
  @stable
  ###

  ###**
  An object of additional HTTP headers.

  @property up.Request#headers
  @param {Object} headers
  @stable
  ###

  ###**
  A timeout in milliseconds.

  If [`up.proxy.config.maxRequests`](/up.proxy.config#config.maxRequests) is set,
  the timeout will not include the time spent waiting in the queue.

  @property up.Request#timeout
  @param {Object|undefined} timeout
  @stable
  ###
  keys: ->
    [
      'method',
      'url',
      'params',
      'target',
      'failTarget',
      'headers',
      'timeout',
      'preload' # since up.proxy.request() options are sometimes wrapped in this class
      'cache',  # since up.proxy.request() options are sometimes wrapped in this class
      # While requests are queued or in flight we keep the layer they're targeting.
      # If that layer is closed we will cancel all pending requests targeting that layer.
      'preflightLayer',
      'context',
      'solo',
    ]

  ###**
  Creates a new `up.Request` object.

  This will not actually send the request over the network. For that use `up.request()`.

  @constructor up.Request
  @param {string} attrs.url
  @param {string} [attrs.method='get']
  @param {up.Params|string|Object|Array} [attrs.params]
  @param {string} [attrs.target]
  @param {string} [attrs.failTarget]
  @param {Object<string, string>} [attrs.headers]
  @param {number} [attrs.timeout]
  @internal
  ###
  constructor: (args...) ->
    options = u.extractOptions(args)
    options.url ||= args[0]

    up.legacy.fixKey(options, 'data', 'params')
    super(options)
    @params = new up.Params(@params) # copies, which we want

    @context ?= @preflightLayer?.context

    @normalize()
    @aborted = false
    @deferred = u.newDeferred()

  @delegate ['then', 'catch', 'always'], 'deferred'

  normalize: =>
    @method = u.normalizeMethod(@method)
    @headers ||= {}
    @extractHashFromURL()

<<<<<<< HEAD
    if u.methodAllowsPayload(@method)
      @transferSearchToParams()
    else
      @transferParamsToURL()
=======
    unless u.methodAllowsPayload(@method)
      @transferParamsToUrl()
>>>>>>> 2ba366a4

  extractHashFromURL: =>
    urlParts = u.parseURL(@url)
    # Remember the #hash for later revealing.
    # It will be lost during normalization.
    @hash = u.presence(urlParts.hash)
    @url = u.normalizeURL(urlParts, hash: false)

  transferParamsToURL: =>
    unless u.isBlank(@params)
      # GET methods are not allowed to have a payload, so we transfer { params } params to the URL.
      @url = @params.toURL(@url)
      # Now that we have transfered the params into the URL, we delete them from the { params } option.
      @params.clear()

  transferSearchToParams: =>
    paramsFromQuery = up.Params.fromURL(@url)
    unless u.isBlank(paramsFromQuery)
      @params.addAll(paramsFromQuery)
      @url = u.normalizeURL(@url, search: false)

  isSafe: =>
    up.proxy.isSafeMethod(@method)

  send: =>
    # If the requesr was aborted before it was sent (e.g. because it was queued)
    # we don't send it.
    return if @aborted

    # We will modify this request below.
    # This would confuse API clients and cache key logic in up.proxy.
    @xhr = new XMLHttpRequest()

    xhrHeaders = u.copy(@headers)
    xhrURL = @url
    xhrParams = u.copy(@params)
    xhrMethod = up.proxy.wrapMethod(@method, xhrParams)

    xhrPayload = null
    unless u.isBlank(xhrParams)
      delete xhrHeaders['Content-Type'] # let the browser set the content type
      xhrPayload = xhrParams.toFormData()

    xhrHeaders[up.protocol.config.targetHeader] = @target if @target
    xhrHeaders[up.protocol.config.failTargetHeader] = @failTarget if @failTarget
    xhrHeaders['X-Requested-With'] ||= 'XMLHttpRequest' unless @isCrossDomain()
    if csrfToken = @csrfToken()
      xhrHeaders[up.protocol.config.csrfHeader] = csrfToken

    if @context
      xhrHeaders[up.protocol.config.contextHeader] = JSON.stringify(@context)

    @xhr.open(xhrMethod, xhrURL)

    for header, value of xhrHeaders
      @xhr.setRequestHeader(header, value)

    # Convert from XHR API to promise API
    @xhr.onload = @responseReceived
    @xhr.onerror = @responseReceived
    @xhr.ontimeout =  @setAbortedState
    @xhr.onabort = @setAbortedState

    @xhr.timeout = @timeout if @timeout

    @xhr.send(xhrPayload)

  abort: (message) =>
    @xhr?.abort()
    @setAbortedState()

  setAbortedState: (message = 'Request was aborted') =>
    @aborted = true
    @deferred.reject(up.event.abortError(message))

  responseReceived: =>
    @respondWith(@extractResponseFromXhr())

  respondWith: (response) ->
    if response.isSuccess()
      @deferred.resolve(response)
    else
      @deferred.reject(response)

  navigate: =>
    up.legacy.deprecated('up.Request#navigate()', 'up.Request#loadPage()')
    @loadPage()

  loadPage: =>
    # GET forms cannot have an URL with a query section in their [action] attribute.
    # The query section would be overridden by the serialized input values on submission.
    @transferSearchToParams()

    form = e.affix(document.body, 'form.up-page-loader')

    addField = (attrs) ->
      e.affix(form, 'input[type=hidden]', attrs)

    if @method == 'GET'
      formMethod = 'GET'
    else
      # Browser forms can only have GET or POST methods.
      # When we want to make a request with another method, most backend
      # frameworks allow to pass the method as a param.
      addField(name: up.protocol.config.methodParam, value: @method)
      formMethod = 'POST'

    e.setAttrs(form, method: formMethod, action: @url)

    if (csrfParam = up.protocol.csrfParam()) && (csrfToken = @csrfToken())
      addField(name: csrfParam, value: csrfToken)

    # @params will be undefined for GET requests, since we have already
    # transfered all params to the URL during normalize().
    u.each(@params.toArray(), addField)

    e.hide(form)

    up.browser.submitForm(form)

  # Returns a csrfToken if this request requires it
  csrfToken: =>
    if !@isSafe() && !@isCrossDomain()
      up.protocol.csrfToken()

  isCrossDomain: =>
    u.isCrossDomain(@url)

  extractResponseFromXhr:  =>
    responseAttrs =
      method: @method
      url: @url
      text: @xhr.responseText
      status: @xhr.status
      request: this
      xhr: @xhr
      title: up.protocol.titleFromXhr(@xhr)
      acceptLayer: up.protocol.acceptLayerFromXhr(@xhr)
      dismissLayer: up.protocol.dismissLayerFromXhr(@xhr)
      event: up.protocol.eventFromXhr(@xhr)
      layerEvent: up.protocol.layerEventFromXhr(@xhr)

    if urlFromServer = up.protocol.locationFromXhr(@xhr)
      responseAttrs.url = urlFromServer
      # If the server changes a URL, it is expected to signal a new method as well.
      responseAttrs.method = up.protocol.methodFromXhr(@xhr) ? 'GET'

    return new up.Response(responseAttrs)

  isCachable: =>
    @isSafe() && !u.isFormData(@params)

  cacheKey: =>
    [ @url,
      @method,
      @params.toQuery(),
      @target,
      JSON.stringify(@context)
    ].join('|')

  @wrap: (args...) ->
    u.wrapValue(@, args...)<|MERGE_RESOLUTION|>--- conflicted
+++ resolved
@@ -125,15 +125,8 @@
     @headers ||= {}
     @extractHashFromURL()
 
-<<<<<<< HEAD
-    if u.methodAllowsPayload(@method)
-      @transferSearchToParams()
-    else
+    unless u.methodAllowsPayload(@method)
       @transferParamsToURL()
-=======
-    unless u.methodAllowsPayload(@method)
-      @transferParamsToUrl()
->>>>>>> 2ba366a4
 
   extractHashFromURL: =>
     urlParts = u.parseURL(@url)
